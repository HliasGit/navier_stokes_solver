#include "NSSolverStationary.hpp"

void NSSolverStationary::setup()
{
  // Create the mesh.
  {
    pcout << "Initializing the mesh" << std::endl;

    // First we read the mesh from file into a serial (i.e. not parallel)
    // triangulation.
    Triangulation<dim> mesh_serial;

    {
      GridIn<dim> grid_in;
      grid_in.attach_triangulation(mesh_serial);

      std::ifstream grid_in_file(mesh_file_name);
      grid_in.read_msh(grid_in_file);
    }

    // Then, we copy the triangulation into the parallel one.
    {
      GridTools::partition_triangulation(mpi_size, mesh_serial);
      const auto construction_data = TriangulationDescription::Utilities::
          create_description_from_triangulation(mesh_serial, MPI_COMM_WORLD);
      mesh.create_triangulation(construction_data);
    }

    // Notice that we write here the number of *global* active cells (across all
    // processes).
    pcout << "  Number of elements = " << mesh.n_global_active_cells()
          << std::endl;
  }

  pcout << "-----------------------------------------------" << std::endl;

  // Initialize the finite element space. This is the same as in serial codes.
  {
    pcout << "Initializing the finite element space" << std::endl;

    const FE_SimplexP<dim> fe_scalar_velocity(degree_velocity);
    const FE_SimplexP<dim> fe_scalar_pressure(degree_pressure);

    fe = std::make_unique<FESystem<dim>>(fe_scalar_velocity,
                                         dim,
                                         fe_scalar_pressure,
                                         1);

    pcout << "  Velocity degree:           = " << fe_scalar_velocity.degree
          << std::endl;
    pcout << "  Pressure degree:           = " << fe_scalar_pressure.degree
          << std::endl;
    pcout << "  DoFs per cell              = " << fe->dofs_per_cell
          << std::endl;

    quadrature = std::make_unique<QGaussSimplex<dim>>(fe->degree + 1);

    pcout << "  Quadrature points per cell = " << quadrature->size()
          << std::endl;

    quadrature_face = std::make_unique<QGaussSimplex<dim - 1>>(fe->degree + 1);

    pcout << "  Quadrature points per face = " << quadrature_face->size()
          << std::endl;
  }

  pcout << "-----------------------------------------------" << std::endl;

  // Initialize the DoF handler.
  {
    pcout << "Initializing the DoF handler" << std::endl;

    dof_handler.reinit(mesh);
    dof_handler.distribute_dofs(*fe);

    // We want to reorder DoFs so that all velocity DoFs come first, and then
    // all pressure DoFs.
    std::vector<unsigned int> block_component(dim + 1, 0);
    block_component[dim] = 1;
    DoFRenumbering::component_wise(dof_handler, block_component);

    locally_owned_dofs = dof_handler.locally_owned_dofs();
    DoFTools::extract_locally_relevant_dofs(dof_handler, locally_relevant_dofs);

    // Besides the locally owned and locally relevant indices for the whole
    // system (velocity and pressure), we will also need those for the
    // individual velocity and pressure blocks.
    std::vector<types::global_dof_index> dofs_per_block =
        DoFTools::count_dofs_per_fe_block(dof_handler, block_component);
    const unsigned int n_u = dofs_per_block[0];
    const unsigned int n_p = dofs_per_block[1];

    block_owned_dofs.resize(2);
    block_relevant_dofs.resize(2);
    block_owned_dofs[0] = locally_owned_dofs.get_view(0, n_u);
    block_owned_dofs[1] = locally_owned_dofs.get_view(n_u, n_u + n_p);
    block_relevant_dofs[0] = locally_relevant_dofs.get_view(0, n_u);
    block_relevant_dofs[1] = locally_relevant_dofs.get_view(n_u, n_u + n_p);

    pcout << "  Number of DoFs: " << std::endl;
    pcout << "    velocity = " << n_u << std::endl;
    pcout << "    pressure = " << n_p << std::endl;
    pcout << "    total    = " << n_u + n_p << std::endl;
  }

  pcout << "-----------------------------------------------" << std::endl;

  // Initialize the linear system.
  {
    pcout << "Initializing the linear system" << std::endl;

    pcout << "  Initializing the sparsity pattern" << std::endl;

    // Velocity DoFs interact with other velocity DoFs (the weak formulation has
    // terms involving u times v), and pressure DoFs interact with velocity DoFs
    // (there are terms involving p times v or u times q). However, pressure
    // DoFs do not interact with other pressure DoFs (there are no terms
    // involving p times q). We build a table to store this information, so that
    // the sparsity pattern can be built accordingly.
    Table<2, DoFTools::Coupling> coupling(dim + 1, dim + 1);
    for (unsigned int c = 0; c < dim + 1; ++c)
    {
      for (unsigned int d = 0; d < dim + 1; ++d)
      {
        if (c == dim && d == dim) // pressure-pressure term
          coupling[c][d] = DoFTools::none;
        else // other combinations
          coupling[c][d] = DoFTools::always;
      }
    }

    TrilinosWrappers::BlockSparsityPattern sparsity(block_owned_dofs,
                                                    MPI_COMM_WORLD);
    DoFTools::make_sparsity_pattern(dof_handler, coupling, sparsity);
    sparsity.compress();

    TrilinosWrappers::BlockSparsityPattern sparsity_pressure_mass(
        block_owned_dofs, MPI_COMM_WORLD);

    // Do the same for the pressure mass term.
    TrilinosWrappers::BlockSparsityPattern pressure_mass_sparsity(
        block_owned_dofs, MPI_COMM_WORLD);
    for (unsigned int c = 0; c < dim + 1; ++c)
    {
      for (unsigned int d = 0; d < dim + 1; ++d)
      {
        if (c == dim && d == dim) // terms with only pressure
          coupling[c][d] = DoFTools::always;
        else // terms with velocity
          coupling[c][d] = DoFTools::none;
      }
    }

    DoFTools::make_sparsity_pattern(dof_handler,
                                    coupling,
                                    sparsity_pressure_mass);
    sparsity_pressure_mass.compress();

    pcout << "  Initializing the matrices" << std::endl;
    jacobian_matrix.reinit(sparsity);
    pressure_mass.reinit(sparsity_pressure_mass);

    pcout << "  Initializing the system right-hand side" << std::endl;
    residual_vector.reinit(block_owned_dofs, MPI_COMM_WORLD);
    pcout << "  Initializing the solution vector" << std::endl;
    solution_owned.reinit(block_owned_dofs, MPI_COMM_WORLD);
    delta_owned.reinit(block_owned_dofs, MPI_COMM_WORLD);

    solution.reinit(block_owned_dofs, block_relevant_dofs, MPI_COMM_WORLD);
  }
}

void NSSolverStationary::assemble_system(bool first_iter)
{
  const unsigned int dofs_per_cell = fe->dofs_per_cell;
  const unsigned int n_q = quadrature->size();
  const unsigned int n_q_face = quadrature_face->size();

  FEValues<dim> fe_values(*fe,
                          *quadrature,
                          update_values | update_gradients |
                              update_quadrature_points | update_JxW_values);
  FEFaceValues<dim> fe_face_values(*fe,
                                   *quadrature_face,
                                   update_values | update_normal_vectors |
                                       update_JxW_values);

  FullMatrix<double> cell_matrix(dofs_per_cell, dofs_per_cell);
  FullMatrix<double> cell_pressure_mass_matrix(dofs_per_cell, dofs_per_cell);
  Vector<double> cell_rhs(dofs_per_cell);

  std::vector<types::global_dof_index> dof_indices(dofs_per_cell);

  jacobian_matrix = 0.0;
  residual_vector = 0.0;
  pressure_mass = 0.0;

  // Extractors
  FEValuesExtractors::Vector velocity(0);
  FEValuesExtractors::Scalar pressure(dim);

  // We use the following vectors to store the old solution (i.e. at previous Newton
  // iteration) and its gradient on quadrature nodes of the current cell.
  std::vector<Tensor<1, dim>> velocity_loc(n_q);
  std::vector<Tensor<2, dim>> velocity_gradient_loc(n_q);
  std::vector<double> pressure_loc(n_q);

  // tensor used to store the nonlinear term contribution in each quadrature point
  // useful when computing (u . nabla) uv, corresponding to c(u;u,v) term
  Tensor<1, dim> nonlinear_term;

  for (const auto &cell : dof_handler.active_cell_iterators())
  {
    if (!cell->is_locally_owned())
      continue;

    fe_values.reinit(cell);

    cell_matrix = 0.0;
    cell_rhs = 0.0;
    cell_pressure_mass_matrix = 0.0;

    // We need to compute the Jacobian matrix and the residual for current
    // cell. This requires knowing the value and the gradient of u^{(k)}
    // (stored inside solution) on the quadrature nodes of the current
    // cell. This can be accomplished through
    // FEValues::get_function_values and FEValues::get_function_gradients.
    fe_values[velocity].get_function_values(solution, velocity_loc);
    fe_values[velocity].get_function_gradients(solution,
                                               velocity_gradient_loc);
    fe_values[pressure].get_function_values(solution, pressure_loc);

    for (unsigned int q = 0; q < n_q; ++q)
    {
      for (unsigned int i = 0; i < dofs_per_cell; ++i)
      {
        for (unsigned int j = 0; j < dofs_per_cell; ++j)
        {
          if (first_iter)
          {
            // Viscosity term.
            cell_matrix(i, j) +=
                nu *
                scalar_product(fe_values[velocity].gradient(i, q),
                               fe_values[velocity].gradient(j, q)) *
                fe_values.JxW(q);

            // Pressure term in the momentum equation.
            cell_matrix(i, j) -= fe_values[velocity].divergence(i, q) *
                                 fe_values[pressure].value(j, q) *
                                 fe_values.JxW(q);

            // Pressure term in the continuity equation.
            cell_matrix(i, j) -= fe_values[velocity].divergence(j, q) *
                                 fe_values[pressure].value(i, q) *
                                 fe_values.JxW(q);

            // Pressure mass matrix.
            cell_pressure_mass_matrix(i, j) +=
                fe_values[pressure].value(i, q) *
                fe_values[pressure].value(j, q) / nu * fe_values.JxW(q);
          }

          else
          {
            // // Frechet derivative
            // // First term
            // cell_matrix(i, j) +=
            //     fe_values[velocity].value(j, q) * velocity_gradient_loc[q] *
            //     fe_values[velocity].value(i, q) * fe_values.JxW(q);

            // // Second term
            // cell_matrix(i, j) +=
            //     velocity_loc[q] * fe_values[velocity].gradient(j, q) *
            //     fe_values[velocity].value(i, q) * fe_values.JxW(q);

            // Compute both terms associated with Newton linearization of (u . nabla) u
            // nabla u is a tensor, iterate over both dimensions
            for (unsigned int k = 0; k < dim; k++)
            {
              nonlinear_term[k] = 0.0;
              for (unsigned int l = 0; l < dim; l++)
              {
                // compute both terms yielded by the Frechet derivative
                // (u . nabla) u_old
                nonlinear_term[k] += velocity_loc[q][l] *
                                     fe_values[velocity].gradient(j, q)[k][l];

                // (u_old . nabla) u
                nonlinear_term[k] += fe_values[velocity].value(j, q)[l] *
                                     velocity_gradient_loc[q][k][l];
              }
            }

            // assemble the linearized convective term (u . nabla) uv
            cell_matrix(i, j) += scalar_product(nonlinear_term, fe_values[velocity].value(i, q)) * fe_values.JxW(q);

            // Third term - viscosity
            cell_matrix(i, j) +=
                nu *
                scalar_product(fe_values[velocity].gradient(j, q),
                               fe_values[velocity].gradient(i, q)) *
                fe_values.JxW(q);

            // Pressure term in the momentum equation.
            cell_matrix(i, j) -= fe_values[pressure].value(j, q) *
                                 fe_values[velocity].divergence(i, q) *
                                 fe_values.JxW(q);

            // Pressure term in the continuity equation.
            cell_matrix(i, j) += fe_values[pressure].value(i, q) *
                                 fe_values[velocity].divergence(j, q) *
                                 fe_values.JxW(q);

            // Augmented Lagrangian term
            // cell_matrix(i, j) -=
            //   gamma * fe_values[velocity].divergence(i, q) *
            //   fe_values[velocity].divergence(j, q) * fe_values.JxW(q);

            // Pressure mass matrix used for preconditioning
            cell_pressure_mass_matrix(i, j) +=
                fe_values[pressure].value(i, q) *
                fe_values[pressure].value(j, q) / nu * fe_values.JxW(q);
          }
        }

        if (first_iter)
        {
          continue;
        }

        //-R(u,v)
        // a(u,v)
        cell_rhs(i) -=
            nu *
            scalar_product(velocity_gradient_loc[q],
                           fe_values[velocity].gradient(i, q)) *
            fe_values.JxW(q);

        // // c(u;u,v)
        // cell_rhs(i) -= velocity_loc[q] * velocity_gradient_loc[q] *
        //                fe_values[velocity].value(i, q) * fe_values.JxW(q);

        // Compute residual associated with Newton linearization of (u . nabla) u
        // nabla u is a tensor, iterate over both dimensions
        for (unsigned int k = 0; k < dim; k++)
        {
          nonlinear_term[k] = 0.0;
          for (unsigned int l = 0; l < dim; l++)
          {
            // compute (u_old . nabla) u_old
            nonlinear_term[k] += velocity_loc[q][l] *
                                 velocity_gradient_loc[q][k][l];
          }
        }

        // assemble the residual associated with the nonlinear convective term
        cell_rhs(i) -= scalar_product(nonlinear_term, fe_values[velocity].value(i, q)) * fe_values.JxW(q);

        // b(v,p)
        cell_rhs(i) += pressure_loc[q] *
                       fe_values[velocity].divergence(i, q) *
                       fe_values.JxW(q);

        double velocity_divergence_loc = trace(velocity_gradient_loc[q]);

        // b(u,q) - pressure contribution in the continuity equation
        cell_rhs(i) += velocity_divergence_loc *
                       fe_values[pressure].value(i, q) * fe_values.JxW(q);

        // TODO Forcing term
        //   cell_rhs(i) += scalar_product(forcing_term_tensor,
        //                                 fe_values[velocity].value(i,
        //                                 q)) *
        //                  fe_values.JxW(q);

        // Augmented Lagrangian
        // cell_rhs(i) -= gamma * velocity_divergence_loc *
        //                fe_values[velocity].divergence(i, q) *
        //                fe_values.JxW(q);
      }
    }

    // 6 borders
    // 7 inlet
    // 8 outlet

    // Boundary integral for Neumann BCs.
    if (cell->at_boundary())
    {
      for (unsigned int f = 0; f < cell->n_faces(); ++f)
      {
        if (cell->face(f)->at_boundary() &&
            cell->face(f)->boundary_id() == 8)
        {
          fe_face_values.reinit(cell, f);

          for (unsigned int q = 0; q < n_q_face; ++q)
          {
            for (unsigned int i = 0; i < dofs_per_cell; ++i)
            {
              cell_rhs(i) -=
                  p_out *
                  scalar_product(fe_face_values.normal_vector(q),
                                 fe_face_values[velocity].value(i,
                                                                q)) *
                  fe_face_values.JxW(q);
            }
          }
        }
      }
    }

    cell->get_dof_indices(dof_indices);

    jacobian_matrix.add(dof_indices, cell_matrix);
    residual_vector.add(dof_indices, cell_rhs);
    pressure_mass.add(dof_indices, cell_pressure_mass_matrix);
  }

  jacobian_matrix.compress(VectorOperation::add);
  residual_vector.compress(VectorOperation::add);
  pressure_mass.compress(VectorOperation::add);

  // Dirichlet Boundary conditions.
  {
    std::map<types::global_dof_index, double> boundary_values;
    std::map<types::boundary_id, const Function<dim> *> boundary_functions;

    Functions::ZeroFunction<dim> zero_function(dim + 1);

    boundary_values.clear();

    if (first_iter)
    {
<<<<<<< HEAD
      boundary_functions[7] = &inlet_velocity;
=======
      if (vel == 0)
        boundary_functions[7] = &starting_inlet_velocity;
      if (vel == 1)
        boundary_functions[7] = &middle_inlet_velocity;
      if (vel == 2)
        boundary_functions[7] = &inlet_velocity;
>>>>>>> d0148a7d
    }
    else
    {
      boundary_functions[7] = &zero_function;
    }

    // dirichlet conditions are not applied to pressure degrees of freedom
    // for this purpose use a component mask
    VectorTools::interpolate_boundary_values(dof_handler,
                                             boundary_functions,
                                             boundary_values,
                                             ComponentMask(
                                                 {true, true, false}));

    boundary_functions[6] = &zero_function;
    boundary_functions[10] = &zero_function;
    VectorTools::interpolate_boundary_values(dof_handler,
                                             boundary_functions,
                                             boundary_values,
                                             ComponentMask(
                                                 {true, true, false}));

    MatrixTools::apply_boundary_values(
        boundary_values, jacobian_matrix, delta_owned, residual_vector, false);
  }
}

void NSSolverStationary::solve_system()
{
  SolverControl solver_control(20000, 1e-12);

  SolverFGMRES<TrilinosWrappers::MPI::BlockVector> solver(solver_control);

  PreconditionBlockTriangular preconditioner;
  preconditioner.initialize(jacobian_matrix.block(0, 0),
                            pressure_mass.block(1, 1),
                            jacobian_matrix.block(1, 0));

  // double alpha = 0.5;
  // PreconditionaSIMPLE preconditioner_asimple;
  // preconditioner_asimple.initialize(jacobian_matrix.block(0, 0),
  //                                   jacobian_matrix.block(1, 0),
  //                                   jacobian_matrix.block(0, 1),
  //                                   delta_owned,
  //                                   alpha);

  solver.solve(jacobian_matrix, delta_owned, residual_vector, preconditioner);
  pcout << "   " << solver_control.last_step() << " GMRES iterations"
        << std::endl;
}

void NSSolverStationary::solve_newton()
{
  pcout << "===============================================" << std::endl;

  const unsigned int n_max_iters = 10;
  const double residual_tolerance = 1e-9;
  double target_Re = 10.0;
  bool first_iter = true;
<<<<<<< HEAD
  bool inlet_reached = false;
=======
  double vel_lim = 3.0;
  pcout << "Target Re = " << target_Re << std::endl;
>>>>>>> d0148a7d

  for (double Re = 10.0; Re <= target_Re; Re += 10.0)
  {
<<<<<<< HEAD
      pcout << "===============================================" << std::endl;
      pcout << "Solving for Re = " << get_reynolds() << std::endl;
      nu = 1.0 / Re;
      inlet_reached = false;

      while(!inlet_reached) {
        pcout << "Solving for inlet velocity: " << inlet_velocity.getVelocity() << std::endl;
        unsigned int n_iter = 0;
        double residual_norm = residual_tolerance + 1;
        double prev_residual;
        while (n_iter < n_max_iters && residual_norm > residual_tolerance)
        {
          if (first_iter)
          {
            assemble_system(n_iter == 0 ? true : false);
          }
          else
          {
            assemble_system(false);
          }

          residual_norm = residual_vector.l2_norm();

          prev_residual = n_iter == 0 ? residual_norm + 1 : prev_residual;

          pcout << "Newton iteration " << n_iter << "/" << n_max_iters
                << " - ||r|| = " << std::scientific << std::setprecision(6)
                << residual_norm << std::flush;

          // We actually solve the system only if the residual is larger than the
          // tolerance.
          if (residual_norm > residual_tolerance)
          {
            solve_system();

            evaluation_point = solution;

            // Update the solution
            for (double alpha = 1; alpha > 1e-12; alpha *= 0.1)
            {
              solution_owned = evaluation_point;
              solution_owned.add(alpha, delta_owned);
              solution = solution_owned;

              assemble_system(false);
              residual_norm = residual_vector.l2_norm();

              pcout << "  Evaluating alpha=" << alpha << ", ||r||=" << residual_norm << std::endl;

              if (residual_norm < prev_residual)
                break;
            }

            prev_residual = residual_norm;
          }
          else
          {
            // newton method already converged for the current Re number, print tolerance and output
            pcout << " < tolerance" << std::endl;
            output();
            break;
          }
          //output();
          ++n_iter;
        }

        // Increment inlet velocity
        inlet_reached = inlet_velocity.incrementVelocity(get_reynolds());
      }
      output();
  }
  pcout << "===============================================" << std::endl;
=======
    // for (int vel = 0; vel < vel_lim; vel++)
    // {
    pcout << "===============================================" << std::endl;
    nu = 1.0 / Re;
    pcout << "Solving for nu = " << nu << ", Re = " << get_reynolds() << std::endl;

    unsigned int n_iter = 0;
    double residual_norm = residual_tolerance + 1;
    double prev_residual;
    while (n_iter < n_max_iters && residual_norm > residual_tolerance)
    {
      if (first_iter)
      {
        // if(vel>=vel_lim){
        first_iter = false;
        // }
        assemble_system(n_iter == 0 ? true : false, 0);
      }
      else
      {
        assemble_system(false, 0);
      }

      residual_norm = residual_vector.l2_norm();

      prev_residual = n_iter == 0 ? residual_norm + 1 : prev_residual;

      pcout << "Newton iteration " << n_iter << "/" << n_max_iters
            << " - ||r|| = " << std::scientific << std::setprecision(6)
            << residual_norm << std::flush;

      // We actually solve the system only if the residual is larger than the
      // tolerance.
      if (residual_norm > residual_tolerance)
      {
        solve_system();

        evaluation_point = solution;

        // Update the solution
        for (double alpha = 1; alpha > 1e-12; alpha *= 0.1)
        {
          solution_owned = evaluation_point;
          solution_owned.add(alpha, delta_owned);
          solution = solution_owned;

          assemble_system(false, 0);
          residual_norm = residual_vector.l2_norm();

          pcout << "  Evaluating alpha=" << alpha << ", ||r||=" << residual_norm << std::endl;

          if (residual_norm < prev_residual)
            break;
        }

        prev_residual = residual_norm;
      }
      else
      {
        // newton method already converged for the current Re number, print tolerance and output
        pcout << " < tolerance" << std::endl;
        output();
        break;
      }
      // output();
      ++n_iter;
    }

    output();
  // }
  vel_lim = 1;
}
pcout << "===============================================" << std::endl;
>>>>>>> d0148a7d
}

double NSSolverStationary::get_reynolds() const
{
  return get_avg_inlet_velocity() * 0.1 / nu;
}

void NSSolverStationary::output() const
{
  pcout << "===============================================" << std::endl;

  DataOut<dim> data_out;

  std::vector<DataComponentInterpretation::DataComponentInterpretation>
      data_component_interpretation(
          dim, DataComponentInterpretation::component_is_part_of_vector);
  data_component_interpretation.push_back(
      DataComponentInterpretation::component_is_scalar);
  std::vector<std::string> names = {"velocity",
                                    "velocity",
                                    "pressure"};

  data_out.add_data_vector(dof_handler,
                           solution,
                           names,
                           data_component_interpretation);

  std::vector<unsigned int> partition_int(mesh.n_active_cells());
  GridTools::get_subdomain_association(mesh, partition_int);
  const Vector<double> partitioning(partition_int.begin(), partition_int.end());
  data_out.add_data_vector(partitioning, "partitioning");

  data_out.build_patches();

  const std::string output_file_name = "output-stokes";
  data_out.write_vtu_with_pvtu_record("./",
                                      output_file_name,
                                      0,
                                      MPI_COMM_WORLD);

  pcout << "Output written to " << output_file_name << std::endl;
  pcout << "===============================================" << std::endl;
}

void NSSolverStationary::compute_lift_drag()
{
  pcout << "===============================================" << std::endl;
  pcout << "Computing lift and drag forces" << std::endl;

  // variables to store lift and drag forces
  double local_lift_force = 0.0;
  double local_drag_force = 0.0;

  const unsigned int dofs_per_cell = fe->dofs_per_cell;
  const unsigned int n_q_face = quadrature_face->size();

  // need to iterate over all the cells corresponding to the cylindrical obstacle in order to compute the forces
  FEFaceValues<dim> fe_face_values(*fe,
                                   *quadrature_face,
                                   update_values | update_quadrature_points | update_gradients | update_normal_vectors |
                                       update_JxW_values);

  FEValuesExtractors::Vector velocity(0);
  FEValuesExtractors::Scalar pressure(dim);

  std::vector<types::global_dof_index> dof_indices(dofs_per_cell);

  // We use the following vectors to store the old solution (i.e. at previous Newton
  // iteration) and its gradient on quadrature nodes of the current cell.
  std::vector<Tensor<1, dim>> velocity_loc(n_q_face);
  std::vector<Tensor<2, dim>> velocity_gradient_loc(n_q_face);
  std::vector<double> pressure_loc(n_q_face);

  // declare shear stress tensor and force tensor
  Tensor<2, dim> shear_stress;
  Tensor<1, dim> force;

  pcout << "Debug " << std::endl;

  for (const auto &cell : dof_handler.active_cell_iterators())
  {
    if (!cell->is_locally_owned())
      continue;

    for (unsigned int f = 0; f < cell->n_faces(); ++f)
    {
      if (cell->face(f)->at_boundary() &&
          cell->face(f)->boundary_id() == 10)
      {
        fe_face_values.reinit(cell, f);

        fe_face_values[velocity].get_function_values(solution, velocity_loc);

        fe_face_values[velocity].get_function_gradients(solution, velocity_gradient_loc);

        fe_face_values[pressure].get_function_values(solution, pressure_loc);

        for (unsigned int q = 0; q < n_q_face; ++q)
        {
          // Get the normal vector to the cylinder surface
          // note that the normal vector is pointing in the opposite direction with
          // respect to the one in the provided formulae
          const Tensor<1, dim> &negative_normal_vector = fe_face_values.normal_vector(q);

          // Calculate the shear stress tensor (which is coplanar with the cylinder cross section)
          // it is the component of the force vector parallel to the cylinder cross section
          // shear stress = nu * (grad u + grad u^T) - p * I
          shear_stress = velocity_gradient_loc[q];
          for (unsigned int i = 0; i < dim; i++)
          {
            for (unsigned int j = 0; j < dim; j++)
            {
              // sum the transpose of the velocity gradient tensor
              shear_stress[i][j] += velocity_gradient_loc[q][j][i];
            }
          }
          shear_stress *= nu;
          for (unsigned int i = 0; i < dim; i++)
          {
            shear_stress[i][i] -= pressure_loc[q];
          }

          // compute the force vector acting on the cylinder along both spatial directions
          // also invert the sign of the normal vector
          force = -shear_stress * negative_normal_vector *
                  fe_face_values.JxW(q);

          // Update drag and lift forces
          // drag force is the component of the force vector parallel to the flow direction
          local_drag_force += force[0];
          // lift force is the component of the force vector perpendicular to the flow direction
          local_lift_force += force[1];
        }
      }
    }
  }

  // Sum all the forces contributions that have been computed by each process in parallel
  lift_force = Utilities::MPI::sum(local_lift_force, MPI_COMM_WORLD);
  drag_force = Utilities::MPI::sum(local_drag_force, MPI_COMM_WORLD);
}

double NSSolverStationary::get_avg_inlet_velocity() const
{
  // U_avg = 2 * U(0, H/2) / 3
  return 2 * inlet_velocity.value(Point<dim>(0, 0.41 / 2.0)) / 3;
}

void NSSolverStationary::compute_lift_coeff()
{
  const double U_avg = get_avg_inlet_velocity();
  // lift coefficient = 2 * lift_force / (U_avg * U_avg * D)
  // where D is the diameter of the cylinder
  lift_coeff = 2 * lift_force / (U_avg * U_avg * 0.1);
}

void NSSolverStationary::compute_drag_coeff()
{
  const double U_avg = get_avg_inlet_velocity();
  // drag coefficient = 2 * drag_force / (U_avg * U_avg * D)
  // where D is the diameter of the cylinder
  drag_coeff = 2 * drag_force / (U_avg * U_avg * 0.1);
}

void NSSolverStationary::print_lift_coeff()
{
  pcout << "===============================================" << std::endl;
  compute_lift_coeff();
  pcout << "Lift coefficient: " << lift_coeff << std::endl;
}

void NSSolverStationary::print_drag_coeff()
{
  pcout << "===============================================" << std::endl;
  compute_drag_coeff();
  pcout << "Drag coefficient: " << drag_coeff << std::endl;
}<|MERGE_RESOLUTION|>--- conflicted
+++ resolved
@@ -433,16 +433,12 @@
 
     if (first_iter)
     {
-<<<<<<< HEAD
+      if(vel == 0)
+      boundary_functions[7] = &starting_inlet_velocity;
+      if(vel == 1)
+      boundary_functions[7] = &middle_inlet_velocity;
+      if(vel == 2)
       boundary_functions[7] = &inlet_velocity;
-=======
-      if (vel == 0)
-        boundary_functions[7] = &starting_inlet_velocity;
-      if (vel == 1)
-        boundary_functions[7] = &middle_inlet_velocity;
-      if (vel == 2)
-        boundary_functions[7] = &inlet_velocity;
->>>>>>> d0148a7d
     }
     else
     {
@@ -502,20 +498,17 @@
   const double residual_tolerance = 1e-9;
   double target_Re = 10.0;
   bool first_iter = true;
-<<<<<<< HEAD
   bool inlet_reached = false;
-=======
-  double vel_lim = 3.0;
   pcout << "Target Re = " << target_Re << std::endl;
->>>>>>> d0148a7d
 
   for (double Re = 10.0; Re <= target_Re; Re += 10.0)
   {
-<<<<<<< HEAD
-      pcout << "===============================================" << std::endl;
-      pcout << "Solving for Re = " << get_reynolds() << std::endl;
-      nu = 1.0 / Re;
-      inlet_reached = false;
+    // for (int vel = 0; vel < vel_lim; vel++)
+    // {
+    pcout << "===============================================" << std::endl;
+    nu = 1.0 / Re;
+    inlet_reached = false;
+    pcout << "Solving for nu = " << nu << ", Re = " << get_reynolds() << std::endl;
 
       while(!inlet_reached) {
         pcout << "Solving for inlet velocity: " << inlet_velocity.getVelocity() << std::endl;
@@ -584,81 +577,6 @@
       output();
   }
   pcout << "===============================================" << std::endl;
-=======
-    // for (int vel = 0; vel < vel_lim; vel++)
-    // {
-    pcout << "===============================================" << std::endl;
-    nu = 1.0 / Re;
-    pcout << "Solving for nu = " << nu << ", Re = " << get_reynolds() << std::endl;
-
-    unsigned int n_iter = 0;
-    double residual_norm = residual_tolerance + 1;
-    double prev_residual;
-    while (n_iter < n_max_iters && residual_norm > residual_tolerance)
-    {
-      if (first_iter)
-      {
-        // if(vel>=vel_lim){
-        first_iter = false;
-        // }
-        assemble_system(n_iter == 0 ? true : false, 0);
-      }
-      else
-      {
-        assemble_system(false, 0);
-      }
-
-      residual_norm = residual_vector.l2_norm();
-
-      prev_residual = n_iter == 0 ? residual_norm + 1 : prev_residual;
-
-      pcout << "Newton iteration " << n_iter << "/" << n_max_iters
-            << " - ||r|| = " << std::scientific << std::setprecision(6)
-            << residual_norm << std::flush;
-
-      // We actually solve the system only if the residual is larger than the
-      // tolerance.
-      if (residual_norm > residual_tolerance)
-      {
-        solve_system();
-
-        evaluation_point = solution;
-
-        // Update the solution
-        for (double alpha = 1; alpha > 1e-12; alpha *= 0.1)
-        {
-          solution_owned = evaluation_point;
-          solution_owned.add(alpha, delta_owned);
-          solution = solution_owned;
-
-          assemble_system(false, 0);
-          residual_norm = residual_vector.l2_norm();
-
-          pcout << "  Evaluating alpha=" << alpha << ", ||r||=" << residual_norm << std::endl;
-
-          if (residual_norm < prev_residual)
-            break;
-        }
-
-        prev_residual = residual_norm;
-      }
-      else
-      {
-        // newton method already converged for the current Re number, print tolerance and output
-        pcout << " < tolerance" << std::endl;
-        output();
-        break;
-      }
-      // output();
-      ++n_iter;
-    }
-
-    output();
-  // }
-  vel_lim = 1;
-}
-pcout << "===============================================" << std::endl;
->>>>>>> d0148a7d
 }
 
 double NSSolverStationary::get_reynolds() const
