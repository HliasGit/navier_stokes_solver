--- conflicted
+++ resolved
@@ -400,17 +400,7 @@
   // Problem definition. ///////////////////////////////////////////////////////
 
   // Kinematic viscosity [m2/s]
-<<<<<<< HEAD
-  double nu = 0.02;
-=======
   double nu = 0.1;
-
-  // Inlet velocity
-  StartingInletVelocity starting_inlet_velocity;
-
-  //Middle one
-  MiddleInletVelocity middle_inlet_velocity;
->>>>>>> d0148a7d
 
   // Inlet velocity
   InletVelocity inlet_velocity;
